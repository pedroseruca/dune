[Require ../uav/basic.ini]

[General]
Vehicle                                 = x8-00

<<<<<<< HEAD
[Control.Path.LOSLeg]
=======
[Control.UAV.LOS]
>>>>>>> c96dc83d
Enabled                                 = Simulation
Use controller                          = True

[Simulators.UAV/Simulation]
Enabled                                 = Simulation
Entity Label                            = UAV Simulator
Execution Frequency                     = 50
Commands source                         = :self:
Stream Speed to North                   = 9
Stream Speed to East                    = 4
Simulation type                         = 5DOF

[Transports.UDP]
Filtered Entities                       = CpuUsage:Daemon,
                                          PathControlState:Path Control<|MERGE_RESOLUTION|>--- conflicted
+++ resolved
@@ -3,11 +3,7 @@
 [General]
 Vehicle                                 = x8-00
 
-<<<<<<< HEAD
-[Control.Path.LOSLeg]
-=======
 [Control.UAV.LOS]
->>>>>>> c96dc83d
 Enabled                                 = Simulation
 Use controller                          = True
 
