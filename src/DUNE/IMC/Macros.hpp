//***************************************************************************
// Copyright 2007-2017 Universidade do Porto - Faculdade de Engenharia      *
// Laboratório de Sistemas e Tecnologia Subaquática (LSTS)                  *
//***************************************************************************
// This file is part of DUNE: Unified Navigation Environment.               *
//                                                                          *
// Commercial Licence Usage                                                 *
// Licencees holding valid commercial DUNE licences may use this file in    *
// accordance with the commercial licence agreement provided with the       *
// Software or, alternatively, in accordance with the terms contained in a  *
// written agreement between you and Faculdade de Engenharia da             *
// Universidade do Porto. For licensing terms, conditions, and further      *
// information contact lsts@fe.up.pt.                                       *
//                                                                          *
// Modified European Union Public Licence - EUPL v.1.1 Usage                *
// Alternatively, this file may be used under the terms of the Modified     *
// EUPL, Version 1.1 only (the "Licence"), appearing in the file LICENCE.md *
// included in the packaging of this file. You may not use this work        *
// except in compliance with the Licence. Unless required by applicable     *
// law or agreed to in writing, software distributed under the Licence is   *
// distributed on an "AS IS" basis, WITHOUT WARRANTIES OR CONDITIONS OF     *
// ANY KIND, either express or implied. See the Licence for the specific    *
// language governing permissions and limitations at                        *
// https://github.com/LSTS/dune/blob/master/LICENCE.md and                  *
// http://ec.europa.eu/idabc/eupl.html.                                     *
//***************************************************************************
// Author: Ricardo Martins                                                  *
//***************************************************************************
// Automatically generated.                                                 *
//***************************************************************************
<<<<<<< HEAD
// IMC XML MD5: 1fea102982a7b159f5ecc8e021e68e7c                            *
=======
// IMC XML MD5: dee1a07b7cf71aaf7780595f5272a1ad                            *
>>>>>>> 09387b6c
//***************************************************************************

#ifndef DUNE_IMC_MACROS_HPP_INCLUDED_
#define DUNE_IMC_MACROS_HPP_INCLUDED_

//! EntityState identification number.
#define DUNE_IMC_ENTITYSTATE 1
//! QueryEntityState identification number.
#define DUNE_IMC_QUERYENTITYSTATE 2
//! EntityInfo identification number.
#define DUNE_IMC_ENTITYINFO 3
//! QueryEntityInfo identification number.
#define DUNE_IMC_QUERYENTITYINFO 4
//! EntityList identification number.
#define DUNE_IMC_ENTITYLIST 5
//! CpuUsage identification number.
#define DUNE_IMC_CPUUSAGE 7
//! TransportBindings identification number.
#define DUNE_IMC_TRANSPORTBINDINGS 8
//! RestartSystem identification number.
#define DUNE_IMC_RESTARTSYSTEM 9
//! DevCalibrationControl identification number.
#define DUNE_IMC_DEVCALIBRATIONCONTROL 12
//! DevCalibrationState identification number.
#define DUNE_IMC_DEVCALIBRATIONSTATE 13
//! EntityActivationState identification number.
#define DUNE_IMC_ENTITYACTIVATIONSTATE 14
//! QueryEntityActivationState identification number.
#define DUNE_IMC_QUERYENTITYACTIVATIONSTATE 15
//! VehicleOperationalLimits identification number.
#define DUNE_IMC_VEHICLEOPERATIONALLIMITS 16
//! MsgList identification number.
#define DUNE_IMC_MSGLIST 20
//! SimulatedState identification number.
#define DUNE_IMC_SIMULATEDSTATE 50
//! LeakSimulation identification number.
#define DUNE_IMC_LEAKSIMULATION 51
//! UASimulation identification number.
#define DUNE_IMC_UASIMULATION 52
//! DynamicsSimParam identification number.
#define DUNE_IMC_DYNAMICSSIMPARAM 53
//! StorageUsage identification number.
#define DUNE_IMC_STORAGEUSAGE 100
//! CacheControl identification number.
#define DUNE_IMC_CACHECONTROL 101
//! LoggingControl identification number.
#define DUNE_IMC_LOGGINGCONTROL 102
//! LogBookEntry identification number.
#define DUNE_IMC_LOGBOOKENTRY 103
//! LogBookControl identification number.
#define DUNE_IMC_LOGBOOKCONTROL 104
//! ReplayControl identification number.
#define DUNE_IMC_REPLAYCONTROL 105
//! ClockControl identification number.
#define DUNE_IMC_CLOCKCONTROL 106
//! HistoricCTD identification number.
#define DUNE_IMC_HISTORICCTD 107
//! HistoricTelemetry identification number.
#define DUNE_IMC_HISTORICTELEMETRY 108
//! HistoricSonarData identification number.
#define DUNE_IMC_HISTORICSONARDATA 109
//! HistoricEvent identification number.
#define DUNE_IMC_HISTORICEVENT 110
//! Heartbeat identification number.
#define DUNE_IMC_HEARTBEAT 150
//! Announce identification number.
#define DUNE_IMC_ANNOUNCE 151
//! AnnounceService identification number.
#define DUNE_IMC_ANNOUNCESERVICE 152
//! RSSI identification number.
#define DUNE_IMC_RSSI 153
//! VSWR identification number.
#define DUNE_IMC_VSWR 154
//! LinkLevel identification number.
#define DUNE_IMC_LINKLEVEL 155
//! Sms identification number.
#define DUNE_IMC_SMS 156
//! SmsTx identification number.
#define DUNE_IMC_SMSTX 157
//! SmsRx identification number.
#define DUNE_IMC_SMSRX 158
//! SmsState identification number.
#define DUNE_IMC_SMSSTATE 159
//! TextMessage identification number.
#define DUNE_IMC_TEXTMESSAGE 160
//! IridiumMsgRx identification number.
#define DUNE_IMC_IRIDIUMMSGRX 170
//! IridiumMsgTx identification number.
#define DUNE_IMC_IRIDIUMMSGTX 171
//! IridiumTxStatus identification number.
#define DUNE_IMC_IRIDIUMTXSTATUS 172
//! GroupMembershipState identification number.
#define DUNE_IMC_GROUPMEMBERSHIPSTATE 180
//! SystemGroup identification number.
#define DUNE_IMC_SYSTEMGROUP 181
//! LinkLatency identification number.
#define DUNE_IMC_LINKLATENCY 182
//! ExtendedRSSI identification number.
#define DUNE_IMC_EXTENDEDRSSI 183
//! HistoricData identification number.
#define DUNE_IMC_HISTORICDATA 184
//! CompressedHistory identification number.
#define DUNE_IMC_COMPRESSEDHISTORY 185
//! HistoricSample identification number.
#define DUNE_IMC_HISTORICSAMPLE 186
//! HistoricDataQuery identification number.
#define DUNE_IMC_HISTORICDATAQUERY 187
//! RemoteCommand identification number.
#define DUNE_IMC_REMOTECOMMAND 188
//! LblRange identification number.
#define DUNE_IMC_LBLRANGE 200
//! LblBeacon identification number.
#define DUNE_IMC_LBLBEACON 202
//! LblConfig identification number.
#define DUNE_IMC_LBLCONFIG 203
//! AcousticMessage identification number.
#define DUNE_IMC_ACOUSTICMESSAGE 206
//! AcousticOperation identification number.
#define DUNE_IMC_ACOUSTICOPERATION 211
//! AcousticSystemsQuery identification number.
#define DUNE_IMC_ACOUSTICSYSTEMSQUERY 212
//! AcousticSystems identification number.
#define DUNE_IMC_ACOUSTICSYSTEMS 213
//! AcousticLink identification number.
#define DUNE_IMC_ACOUSTICLINK 214
//! Rpm identification number.
#define DUNE_IMC_RPM 250
//! Voltage identification number.
#define DUNE_IMC_VOLTAGE 251
//! Current identification number.
#define DUNE_IMC_CURRENT 252
//! GpsFix identification number.
#define DUNE_IMC_GPSFIX 253
//! EulerAngles identification number.
#define DUNE_IMC_EULERANGLES 254
//! EulerAnglesDelta identification number.
#define DUNE_IMC_EULERANGLESDELTA 255
//! AngularVelocity identification number.
#define DUNE_IMC_ANGULARVELOCITY 256
//! Acceleration identification number.
#define DUNE_IMC_ACCELERATION 257
//! MagneticField identification number.
#define DUNE_IMC_MAGNETICFIELD 258
//! GroundVelocity identification number.
#define DUNE_IMC_GROUNDVELOCITY 259
//! WaterVelocity identification number.
#define DUNE_IMC_WATERVELOCITY 260
//! VelocityDelta identification number.
#define DUNE_IMC_VELOCITYDELTA 261
//! Distance identification number.
#define DUNE_IMC_DISTANCE 262
//! Temperature identification number.
#define DUNE_IMC_TEMPERATURE 263
//! Pressure identification number.
#define DUNE_IMC_PRESSURE 264
//! Depth identification number.
#define DUNE_IMC_DEPTH 265
//! DepthOffset identification number.
#define DUNE_IMC_DEPTHOFFSET 266
//! SoundSpeed identification number.
#define DUNE_IMC_SOUNDSPEED 267
//! WaterDensity identification number.
#define DUNE_IMC_WATERDENSITY 268
//! Conductivity identification number.
#define DUNE_IMC_CONDUCTIVITY 269
//! Salinity identification number.
#define DUNE_IMC_SALINITY 270
//! WindSpeed identification number.
#define DUNE_IMC_WINDSPEED 271
//! RelativeHumidity identification number.
#define DUNE_IMC_RELATIVEHUMIDITY 272
//! DevDataText identification number.
#define DUNE_IMC_DEVDATATEXT 273
//! DevDataBinary identification number.
#define DUNE_IMC_DEVDATABINARY 274
//! SonarData identification number.
#define DUNE_IMC_SONARDATA 276
//! Pulse identification number.
#define DUNE_IMC_PULSE 277
//! PulseDetectionControl identification number.
#define DUNE_IMC_PULSEDETECTIONCONTROL 278
//! FuelLevel identification number.
#define DUNE_IMC_FUELLEVEL 279
//! GpsNavData identification number.
#define DUNE_IMC_GPSNAVDATA 280
//! ServoPosition identification number.
#define DUNE_IMC_SERVOPOSITION 281
//! DeviceState identification number.
#define DUNE_IMC_DEVICESTATE 282
//! BeamConfig identification number.
#define DUNE_IMC_BEAMCONFIG 283
//! DataSanity identification number.
#define DUNE_IMC_DATASANITY 284
//! RhodamineDye identification number.
#define DUNE_IMC_RHODAMINEDYE 285
//! CrudeOil identification number.
#define DUNE_IMC_CRUDEOIL 286
//! FineOil identification number.
#define DUNE_IMC_FINEOIL 287
//! Turbidity identification number.
#define DUNE_IMC_TURBIDITY 288
//! Chlorophyll identification number.
#define DUNE_IMC_CHLOROPHYLL 289
//! Fluorescein identification number.
#define DUNE_IMC_FLUORESCEIN 290
//! Phycocyanin identification number.
#define DUNE_IMC_PHYCOCYANIN 291
//! Phycoerythrin identification number.
#define DUNE_IMC_PHYCOERYTHRIN 292
//! GpsFixRtk identification number.
#define DUNE_IMC_GPSFIXRTK 293
//! ExternalNavData identification number.
#define DUNE_IMC_EXTERNALNAVDATA 294
//! DissolvedOxygen identification number.
#define DUNE_IMC_DISSOLVEDOXYGEN 295
//! AirSaturation identification number.
#define DUNE_IMC_AIRSATURATION 296
//! Throttle identification number.
#define DUNE_IMC_THROTTLE 297
//! PH identification number.
#define DUNE_IMC_PH 298
//! Redox identification number.
#define DUNE_IMC_REDOX 299
//! CameraZoom identification number.
#define DUNE_IMC_CAMERAZOOM 300
//! SetThrusterActuation identification number.
#define DUNE_IMC_SETTHRUSTERACTUATION 301
//! SetServoPosition identification number.
#define DUNE_IMC_SETSERVOPOSITION 302
//! SetControlSurfaceDeflection identification number.
#define DUNE_IMC_SETCONTROLSURFACEDEFLECTION 303
//! RemoteActionsRequest identification number.
#define DUNE_IMC_REMOTEACTIONSREQUEST 304
//! RemoteActions identification number.
#define DUNE_IMC_REMOTEACTIONS 305
//! ButtonEvent identification number.
#define DUNE_IMC_BUTTONEVENT 306
//! LcdControl identification number.
#define DUNE_IMC_LCDCONTROL 307
//! PowerOperation identification number.
#define DUNE_IMC_POWEROPERATION 308
//! PowerChannelControl identification number.
#define DUNE_IMC_POWERCHANNELCONTROL 309
//! QueryPowerChannelState identification number.
#define DUNE_IMC_QUERYPOWERCHANNELSTATE 310
//! PowerChannelState identification number.
#define DUNE_IMC_POWERCHANNELSTATE 311
//! LedBrightness identification number.
#define DUNE_IMC_LEDBRIGHTNESS 312
//! QueryLedBrightness identification number.
#define DUNE_IMC_QUERYLEDBRIGHTNESS 313
//! SetLedBrightness identification number.
#define DUNE_IMC_SETLEDBRIGHTNESS 314
//! SetPWM identification number.
#define DUNE_IMC_SETPWM 315
//! PWM identification number.
#define DUNE_IMC_PWM 316
//! EstimatedState identification number.
#define DUNE_IMC_ESTIMATEDSTATE 350
//! EstimatedStreamVelocity identification number.
#define DUNE_IMC_ESTIMATEDSTREAMVELOCITY 351
//! IndicatedSpeed identification number.
#define DUNE_IMC_INDICATEDSPEED 352
//! TrueSpeed identification number.
#define DUNE_IMC_TRUESPEED 353
//! NavigationUncertainty identification number.
#define DUNE_IMC_NAVIGATIONUNCERTAINTY 354
//! NavigationData identification number.
#define DUNE_IMC_NAVIGATIONDATA 355
//! GpsFixRejection identification number.
#define DUNE_IMC_GPSFIXREJECTION 356
//! LblRangeAcceptance identification number.
#define DUNE_IMC_LBLRANGEACCEPTANCE 357
//! DvlRejection identification number.
#define DUNE_IMC_DVLREJECTION 358
//! LblEstimate identification number.
#define DUNE_IMC_LBLESTIMATE 360
//! AlignmentState identification number.
#define DUNE_IMC_ALIGNMENTSTATE 361
//! GroupStreamVelocity identification number.
#define DUNE_IMC_GROUPSTREAMVELOCITY 362
//! Airflow identification number.
#define DUNE_IMC_AIRFLOW 363
//! DesiredHeading identification number.
#define DUNE_IMC_DESIREDHEADING 400
//! DesiredZ identification number.
#define DUNE_IMC_DESIREDZ 401
//! DesiredSpeed identification number.
#define DUNE_IMC_DESIREDSPEED 402
//! DesiredRoll identification number.
#define DUNE_IMC_DESIREDROLL 403
//! DesiredPitch identification number.
#define DUNE_IMC_DESIREDPITCH 404
//! DesiredVerticalRate identification number.
#define DUNE_IMC_DESIREDVERTICALRATE 405
//! DesiredPath identification number.
#define DUNE_IMC_DESIREDPATH 406
//! DesiredControl identification number.
#define DUNE_IMC_DESIREDCONTROL 407
//! DesiredHeadingRate identification number.
#define DUNE_IMC_DESIREDHEADINGRATE 408
//! DesiredVelocity identification number.
#define DUNE_IMC_DESIREDVELOCITY 409
//! PathControlState identification number.
#define DUNE_IMC_PATHCONTROLSTATE 410
//! AllocatedControlTorques identification number.
#define DUNE_IMC_ALLOCATEDCONTROLTORQUES 411
//! ControlParcel identification number.
#define DUNE_IMC_CONTROLPARCEL 412
//! Brake identification number.
#define DUNE_IMC_BRAKE 413
//! DesiredLinearState identification number.
#define DUNE_IMC_DESIREDLINEARSTATE 414
//! DesiredThrottle identification number.
#define DUNE_IMC_DESIREDTHROTTLE 415
//! Goto identification number.
#define DUNE_IMC_GOTO 450
//! PopUp identification number.
#define DUNE_IMC_POPUP 451
//! Teleoperation identification number.
#define DUNE_IMC_TELEOPERATION 452
//! Loiter identification number.
#define DUNE_IMC_LOITER 453
//! IdleManeuver identification number.
#define DUNE_IMC_IDLEMANEUVER 454
//! LowLevelControl identification number.
#define DUNE_IMC_LOWLEVELCONTROL 455
//! Rows identification number.
#define DUNE_IMC_ROWS 456
//! FollowPath identification number.
#define DUNE_IMC_FOLLOWPATH 457
//! PathPoint identification number.
#define DUNE_IMC_PATHPOINT 458
//! YoYo identification number.
#define DUNE_IMC_YOYO 459
//! TeleoperationDone identification number.
#define DUNE_IMC_TELEOPERATIONDONE 460
//! StationKeeping identification number.
#define DUNE_IMC_STATIONKEEPING 461
//! Elevator identification number.
#define DUNE_IMC_ELEVATOR 462
//! FollowTrajectory identification number.
#define DUNE_IMC_FOLLOWTRAJECTORY 463
//! TrajectoryPoint identification number.
#define DUNE_IMC_TRAJECTORYPOINT 464
//! CustomManeuver identification number.
#define DUNE_IMC_CUSTOMMANEUVER 465
//! VehicleFormation identification number.
#define DUNE_IMC_VEHICLEFORMATION 466
//! VehicleFormationParticipant identification number.
#define DUNE_IMC_VEHICLEFORMATIONPARTICIPANT 467
//! StopManeuver identification number.
#define DUNE_IMC_STOPMANEUVER 468
//! RegisterManeuver identification number.
#define DUNE_IMC_REGISTERMANEUVER 469
//! ManeuverControlState identification number.
#define DUNE_IMC_MANEUVERCONTROLSTATE 470
//! FollowSystem identification number.
#define DUNE_IMC_FOLLOWSYSTEM 471
//! CommsRelay identification number.
#define DUNE_IMC_COMMSRELAY 472
//! CoverArea identification number.
#define DUNE_IMC_COVERAREA 473
//! PolygonVertex identification number.
#define DUNE_IMC_POLYGONVERTEX 474
//! CompassCalibration identification number.
#define DUNE_IMC_COMPASSCALIBRATION 475
//! FormationParameters identification number.
#define DUNE_IMC_FORMATIONPARAMETERS 476
//! FormationPlanExecution identification number.
#define DUNE_IMC_FORMATIONPLANEXECUTION 477
//! FollowReference identification number.
#define DUNE_IMC_FOLLOWREFERENCE 478
//! Reference identification number.
#define DUNE_IMC_REFERENCE 479
//! FollowRefState identification number.
#define DUNE_IMC_FOLLOWREFSTATE 480
//! FormationMonitor identification number.
#define DUNE_IMC_FORMATIONMONITOR 481
//! RelativeState identification number.
#define DUNE_IMC_RELATIVESTATE 482
//! Dislodge identification number.
#define DUNE_IMC_DISLODGE 483
//! Formation identification number.
#define DUNE_IMC_FORMATION 484
//! Launch identification number.
#define DUNE_IMC_LAUNCH 485
//! Drop identification number.
#define DUNE_IMC_DROP 486
//! ScheduledGoto identification number.
#define DUNE_IMC_SCHEDULEDGOTO 487
//! RowsCoverage identification number.
#define DUNE_IMC_ROWSCOVERAGE 488
//! Sample identification number.
#define DUNE_IMC_SAMPLE 489
//! ImageTracking identification number.
#define DUNE_IMC_IMAGETRACKING 490
//! Takeoff identification number.
#define DUNE_IMC_TAKEOFF 491
//! Land identification number.
#define DUNE_IMC_LAND 492
//! AutonomousSection identification number.
#define DUNE_IMC_AUTONOMOUSSECTION 493
//! FollowPoint identification number.
#define DUNE_IMC_FOLLOWPOINT 494
//! Handover identification number.
#define DUNE_IMC_HANDOVER 495
//! VehicleState identification number.
#define DUNE_IMC_VEHICLESTATE 500
//! VehicleCommand identification number.
#define DUNE_IMC_VEHICLECOMMAND 501
//! MonitorEntityState identification number.
#define DUNE_IMC_MONITORENTITYSTATE 502
//! EntityMonitoringState identification number.
#define DUNE_IMC_ENTITYMONITORINGSTATE 503
//! OperationalLimits identification number.
#define DUNE_IMC_OPERATIONALLIMITS 504
//! GetOperationalLimits identification number.
#define DUNE_IMC_GETOPERATIONALLIMITS 505
//! Calibration identification number.
#define DUNE_IMC_CALIBRATION 506
//! ControlLoops identification number.
#define DUNE_IMC_CONTROLLOOPS 507
//! VehicleMedium identification number.
#define DUNE_IMC_VEHICLEMEDIUM 508
//! Collision identification number.
#define DUNE_IMC_COLLISION 509
//! FormState identification number.
#define DUNE_IMC_FORMSTATE 510
//! AutopilotMode identification number.
#define DUNE_IMC_AUTOPILOTMODE 511
//! FormationState identification number.
#define DUNE_IMC_FORMATIONSTATE 512
//! ReportControl identification number.
#define DUNE_IMC_REPORTCONTROL 513
//! Abort identification number.
#define DUNE_IMC_ABORT 550
//! PlanSpecification identification number.
#define DUNE_IMC_PLANSPECIFICATION 551
//! PlanManeuver identification number.
#define DUNE_IMC_PLANMANEUVER 552
//! PlanTransition identification number.
#define DUNE_IMC_PLANTRANSITION 553
//! EmergencyControl identification number.
#define DUNE_IMC_EMERGENCYCONTROL 554
//! EmergencyControlState identification number.
#define DUNE_IMC_EMERGENCYCONTROLSTATE 555
//! PlanDB identification number.
#define DUNE_IMC_PLANDB 556
//! PlanDBState identification number.
#define DUNE_IMC_PLANDBSTATE 557
//! PlanDBInformation identification number.
#define DUNE_IMC_PLANDBINFORMATION 558
//! PlanControl identification number.
#define DUNE_IMC_PLANCONTROL 559
//! PlanControlState identification number.
#define DUNE_IMC_PLANCONTROLSTATE 560
//! PlanVariable identification number.
#define DUNE_IMC_PLANVARIABLE 561
//! PlanGeneration identification number.
#define DUNE_IMC_PLANGENERATION 562
//! LeaderState identification number.
#define DUNE_IMC_LEADERSTATE 563
//! PlanStatistics identification number.
#define DUNE_IMC_PLANSTATISTICS 564
//! ReportedState identification number.
#define DUNE_IMC_REPORTEDSTATE 600
//! RemoteSensorInfo identification number.
#define DUNE_IMC_REMOTESENSORINFO 601
//! Map identification number.
#define DUNE_IMC_MAP 602
//! MapFeature identification number.
#define DUNE_IMC_MAPFEATURE 603
//! MapPoint identification number.
#define DUNE_IMC_MAPPOINT 604
//! CcuEvent identification number.
#define DUNE_IMC_CCUEVENT 606
//! VehicleLinks identification number.
#define DUNE_IMC_VEHICLELINKS 650
//! TrexObservation identification number.
#define DUNE_IMC_TREXOBSERVATION 651
//! TrexCommand identification number.
#define DUNE_IMC_TREXCOMMAND 652
//! TrexOperation identification number.
#define DUNE_IMC_TREXOPERATION 655
//! TrexAttribute identification number.
#define DUNE_IMC_TREXATTRIBUTE 656
//! TrexToken identification number.
#define DUNE_IMC_TREXTOKEN 657
//! TrexPlan identification number.
#define DUNE_IMC_TREXPLAN 658
//! Event identification number.
#define DUNE_IMC_EVENT 660
//! CompressedImage identification number.
#define DUNE_IMC_COMPRESSEDIMAGE 702
//! ImageTxSettings identification number.
#define DUNE_IMC_IMAGETXSETTINGS 703
//! RemoteState identification number.
#define DUNE_IMC_REMOTESTATE 750
//! Target identification number.
#define DUNE_IMC_TARGET 800
//! EntityParameter identification number.
#define DUNE_IMC_ENTITYPARAMETER 801
//! EntityParameters identification number.
#define DUNE_IMC_ENTITYPARAMETERS 802
//! QueryEntityParameters identification number.
#define DUNE_IMC_QUERYENTITYPARAMETERS 803
//! SetEntityParameters identification number.
#define DUNE_IMC_SETENTITYPARAMETERS 804
//! SaveEntityParameters identification number.
#define DUNE_IMC_SAVEENTITYPARAMETERS 805
//! CreateSession identification number.
#define DUNE_IMC_CREATESESSION 806
//! CloseSession identification number.
#define DUNE_IMC_CLOSESESSION 807
//! SessionSubscription identification number.
#define DUNE_IMC_SESSIONSUBSCRIPTION 808
//! SessionKeepAlive identification number.
#define DUNE_IMC_SESSIONKEEPALIVE 809
//! SessionStatus identification number.
#define DUNE_IMC_SESSIONSTATUS 810
//! PushEntityParameters identification number.
#define DUNE_IMC_PUSHENTITYPARAMETERS 811
//! PopEntityParameters identification number.
#define DUNE_IMC_POPENTITYPARAMETERS 812
//! IoEvent identification number.
#define DUNE_IMC_IOEVENT 813
//! UamTxFrame identification number.
#define DUNE_IMC_UAMTXFRAME 814
//! UamRxFrame identification number.
#define DUNE_IMC_UAMRXFRAME 815
//! UamTxStatus identification number.
#define DUNE_IMC_UAMTXSTATUS 816
//! UamRxRange identification number.
#define DUNE_IMC_UAMRXRANGE 817
//! FormCtrlParam identification number.
#define DUNE_IMC_FORMCTRLPARAM 820
//! FormationEval identification number.
#define DUNE_IMC_FORMATIONEVAL 821
//! FormationControlParams identification number.
#define DUNE_IMC_FORMATIONCONTROLPARAMS 822
//! FormationEvaluation identification number.
#define DUNE_IMC_FORMATIONEVALUATION 823
//! MessagePart identification number.
#define DUNE_IMC_MESSAGEPART 877
//! NeptusBlob identification number.
#define DUNE_IMC_NEPTUSBLOB 888
//! Aborted identification number.
#define DUNE_IMC_ABORTED 889
//! UsblAngles identification number.
#define DUNE_IMC_USBLANGLES 890
//! UsblPosition identification number.
#define DUNE_IMC_USBLPOSITION 891
//! UsblFix identification number.
#define DUNE_IMC_USBLFIX 892
//! ParametersXml identification number.
#define DUNE_IMC_PARAMETERSXML 893
//! GetParametersXml identification number.
#define DUNE_IMC_GETPARAMETERSXML 894
//! SetImageCoords identification number.
#define DUNE_IMC_SETIMAGECOORDS 895
//! GetImageCoords identification number.
#define DUNE_IMC_GETIMAGECOORDS 896
//! GetWorldCoordinates identification number.
#define DUNE_IMC_GETWORLDCOORDINATES 897
//! UsblAnglesExtended identification number.
#define DUNE_IMC_USBLANGLESEXTENDED 898
//! UsblPositionExtended identification number.
#define DUNE_IMC_USBLPOSITIONEXTENDED 899
//! UsblFixExtended identification number.
#define DUNE_IMC_USBLFIXEXTENDED 900
//! UsblModem identification number.
#define DUNE_IMC_USBLMODEM 901
//! UsblConfig identification number.
#define DUNE_IMC_USBLCONFIG 902
//! DissolvedOrganicMatter identification number.
#define DUNE_IMC_DISSOLVEDORGANICMATTER 903
//! OpticalBackscatter identification number.
#define DUNE_IMC_OPTICALBACKSCATTER 904
//! Tachograph identification number.
#define DUNE_IMC_TACHOGRAPH 905
//! ApmStatus identification number.
#define DUNE_IMC_APMSTATUS 906
//! SadcReadings identification number.
#define DUNE_IMC_SADCREADINGS 907
//! TemporalPlan identification number.
#define DUNE_IMC_TEMPORALPLAN 910
//! TemporalAction identification number.
#define DUNE_IMC_TEMPORALACTION 911
//! TemporalPlanStatus identification number.
#define DUNE_IMC_TEMPORALPLANSTATUS 912

#endif<|MERGE_RESOLUTION|>--- conflicted
+++ resolved
@@ -28,11 +28,7 @@
 //***************************************************************************
 // Automatically generated.                                                 *
 //***************************************************************************
-<<<<<<< HEAD
-// IMC XML MD5: 1fea102982a7b159f5ecc8e021e68e7c                            *
-=======
-// IMC XML MD5: dee1a07b7cf71aaf7780595f5272a1ad                            *
->>>>>>> 09387b6c
+// IMC XML MD5: 3d77e08c98acf3cacade2e1645b8e078                            *
 //***************************************************************************
 
 #ifndef DUNE_IMC_MACROS_HPP_INCLUDED_
@@ -438,8 +434,6 @@
 #define DUNE_IMC_AUTONOMOUSSECTION 493
 //! FollowPoint identification number.
 #define DUNE_IMC_FOLLOWPOINT 494
-//! Handover identification number.
-#define DUNE_IMC_HANDOVER 495
 //! VehicleState identification number.
 #define DUNE_IMC_VEHICLESTATE 500
 //! VehicleCommand identification number.
@@ -624,5 +618,7 @@
 #define DUNE_IMC_TEMPORALACTION 911
 //! TemporalPlanStatus identification number.
 #define DUNE_IMC_TEMPORALPLANSTATUS 912
+//! VehicleDepot identification number.
+#define DUNE_IMC_VEHICLEDEPOT 913
 
 #endif