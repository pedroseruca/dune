--- conflicted
+++ resolved
@@ -226,11 +226,7 @@
           return;
 
         m_depth = msg->depth;
-<<<<<<< HEAD
-        // For UAV Copters: Use the altitude field. Will be -1 for fixed-wings.
-=======
         // For UAVs: Height is positive upwards, z is positive downwards.
->>>>>>> a818c0f6
         m_altitude = msg->alt;
       }
 
